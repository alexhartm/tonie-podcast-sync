--- conflicted
+++ resolved
@@ -14,18 +14,15 @@
 feedparser = "^6.0.10"
 tonie-api = "^0.1.1"
 rich = "^13.5.2"
-<<<<<<< HEAD
-python-slugify = "^8.0.1"
-dynaconf = "^3.2.3"
-typer = { extras = ["all"], version = "^0.9.0" }
-tomli-w = "^1.0.0"
-=======
 ruff = "^0.1.13"
 black = "^23.12.1"
 pre-commit = "^3.6.0"
 pathvalidate = "^3.2.0"
 pydub = "^0.25.1"
->>>>>>> 10602aa5
+python-slugify = "^8.0.1"
+dynaconf = "^3.2.3"
+typer = { extras = ["all"], version = "^0.9.0" }
+tomli-w = "^1.0.0"
 
 [tool.poetry.group.dev.dependencies]
 pytest = "^7.4.0"
